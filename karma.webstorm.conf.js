// Karma configuration
// Generated on Wed Mar 05 2014 09:38:26 GMT+0100 (W. Europe Standard Time)

module.exports = function (config) {
    config.set({

        // base path, that will be used to resolve files and exclude
        basePath: '',


        // frameworks to use
        frameworks: ['jasmine'],


        // list of files / patterns to load in the browser
        files: [
            'components/jquery/jquery.min.js'  ,
            'components/angular/angular.js',
            'components/angular-cookies/angular-cookies.js',
            'components/angular-mocks/angular-mocks.js',
<<<<<<< HEAD
            'components/angular-bootstrap/ui-bootstrap.min.js',
=======
            'components/angular-route/angular-route.js',
>>>>>>> fb2014bb
            'src/*.js',
            'src/*.js',
            'test/spec/**/*.js'
        ],


        // list of files to exclude
        exclude: [

        ],

        reporters: ['progress'],

        port: 9876,

        colors: true,

        logLevel: config.LOG_INFO,

        autoWatch: false,

        browsers: ['Chrome'],

        captureTimeout: 60000,

        singleRun: false
    });
};<|MERGE_RESOLUTION|>--- conflicted
+++ resolved
@@ -18,11 +18,8 @@
             'components/angular/angular.js',
             'components/angular-cookies/angular-cookies.js',
             'components/angular-mocks/angular-mocks.js',
-<<<<<<< HEAD
             'components/angular-bootstrap/ui-bootstrap.min.js',
-=======
             'components/angular-route/angular-route.js',
->>>>>>> fb2014bb
             'src/*.js',
             'src/*.js',
             'test/spec/**/*.js'
