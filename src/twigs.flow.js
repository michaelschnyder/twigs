--- conflicted
+++ resolved
@@ -145,11 +145,7 @@
                     });
                 });
                 if (angular.isUndefined(retVal)) {
-<<<<<<< HEAD
                     throw 'no flow-step found for route ' + route;
-=======
-                    throw 'no flow-step found for route ' + route
->>>>>>> d4ca131f
                 }
                 return retVal;
             }
