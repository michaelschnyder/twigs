--- conflicted
+++ resolved
@@ -16,21 +16,14 @@
     "dependencies": {},
     "devDependencies": {
         "jquery": "~1.10.0",
-<<<<<<< HEAD
-        "angular": "~1.2.13",
-        "angular-cookies": "~1.2.13",
-        "angular-mocks": "~1.2.13",
-        "angular-scenario": "~1.2.13",
-        "angular-bootstrap": "~0.10.0"
-=======
         "angular": "1.2.13",
         "angular-cookies": "1.2.13",
         "angular-mocks": "1.2.13",
         "angular-scenario": "1.2.13",
-        "angular-route": "1.2.13"
+        "angular-route": "1.2.13",
+		"angular-bootstrap": "~0.10.0"
     },
     "resolutions": {
         "angular": "1.2.13"
->>>>>>> fb2014bb
     }
 }