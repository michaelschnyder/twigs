--- conflicted
+++ resolved
@@ -1,10 +1,6 @@
 {
   "name": "twigs",
-<<<<<<< HEAD
   "version": "0.2.3",
-=======
-  "version": "0.3.0",
->>>>>>> b5127baa
   "main": [
     "./dist/twigs.js",
     "./dist/styles/twigs.css"
@@ -21,7 +17,8 @@
     "**/*.json",
     "**/*.html"
   ],
-  "dependencies": {
+  "dependencies":{},
+  "devDependencies": {
     "jquery": "2.2.0",
     "angular": "1.4.8",
     "bootstrap": "3.3.6",
@@ -30,6 +27,5 @@
     "angular-scenario": "1.4.8",
     "angular-route": "1.4.8",
     "angular-bootstrap": "1.1.0"
-  },
-  "devDependencies": {}
+  }
 }